# Copyright (c) 2025 ByteDance Ltd. and/or its affiliates
# SPDX-License-Identifier: MIT

"""Doubao client wrapper with tool integrations"""

import json
import os
import random
import time
from typing import override

<<<<<<< HEAD
from openai.types.chat import (
    ChatCompletionFunctionMessageParam,
    ChatCompletionMessageParam,
    ChatCompletionToolParam,
    ChatCompletionSystemMessageParam,
    ChatCompletionAssistantMessageParam,
    ChatCompletionMessageToolCallParam,
=======
import openai
from openai.types.chat import (
    ChatCompletionAssistantMessageParam,
    ChatCompletionFunctionMessageParam,
    ChatCompletionMessageParam,
    ChatCompletionMessageToolCallParam,
    ChatCompletionSystemMessageParam,
    ChatCompletionToolParam,
>>>>>>> 4e0b7dd6
    ChatCompletionUserMessageParam,
)
from openai.types.chat.chat_completion_message_tool_call_param import Function
from openai.types.chat.chat_completion_tool_message_param import (
    ChatCompletionToolMessageParam,
)
from openai.types.shared_params.function_definition import FunctionDefinition

from ..tools.base import Tool, ToolCall
from .base_client import BaseLLMClient
from .config import ModelParameters
from .llm_basics import LLMMessage, LLMResponse, LLMUsage


class DoubaoClient(BaseLLMClient):
    """Doubao client wrapper with tool schema generation."""

    def __init__(self, model_parameters: ModelParameters):
        super().__init__(model_parameters)

        if self.api_key == "":
            self.api_key: str = os.getenv("DOUBAO_API_KEY", "")

        if self.api_key == "":
            raise ValueError(
                "Doubao API key not provided. Set DOUBAO_API_KEY in environment variables or config file."
            )

        if self.base_url is None or self.base_url == "":
            self.base_url: str | None = os.getenv("DOUBAO_API_BASE_URL")

        if self.base_url is None:
            raise ValueError(
                "Doubao API base url not provided. Set DOUBAO_API_BASE_URL in environment variables or config file."
            )

        # if self.api_version is None or self.api_version == "":
        #     self.api_version: str | None = os.getenv("DOUBAO_API_VERSION")

        # if self.api_version is None:
        #     raise ValueError("Doubao API version not provided. ")

        self.client: openai.OpenAI = openai.OpenAI(
            base_url=self.base_url, api_key=self.api_key
        )
        self.message_history: list[ChatCompletionMessageParam] = []

    @override
    def set_chat_history(self, messages: list[LLMMessage]) -> None:
        """Set the chat history."""
        self.message_history = self.parse_messages(messages)

    @override
    def chat(
        self,
        messages: list[LLMMessage],
        model_parameters: ModelParameters,
        tools: list[Tool] | None = None,
        reuse_history: bool = True,
    ) -> LLMResponse:
        """Send chat messages to model provider with optional tool support."""
        doubao_messages = self.parse_messages(messages)
        if reuse_history:
            self.message_history = self.message_history + doubao_messages
        else:
            self.message_history = doubao_messages

        tool_schemas = None
        # Add tools if provided
        if tools:
            tool_schemas = [
                ChatCompletionToolParam(
                    function=FunctionDefinition(
                        name=tool.get_name(),
                        description=tool.get_description(),
                        parameters=tool.get_input_schema(),
                    ),
                    type="function",
                )
                for tool in tools
            ]

        response = None
        error_message = ""
        for i in range(model_parameters.max_retries):
            try:
                response = self.client.chat.completions.create(
                    model=model_parameters.model,
                    messages=self.message_history,
                    tools=tool_schemas if tool_schemas else openai.NOT_GIVEN,
                    temperature=model_parameters.temperature,
                    top_p=model_parameters.top_p,
                    max_tokens=model_parameters.max_tokens,
                    n=1,
                )
                break
            except Exception as e:
                error_message += f"Error {i + 1}: {str(e)}\n"
                # Randomly sleep for 3-30 seconds
                time.sleep(random.randint(3, 30))
                continue

        if response is None:
            raise ValueError(
                f"Failed to get response from Doubao after max retries: {error_message}"
            )

        choice = response.choices[0]

        tool_calls: list[ToolCall] | None = None
        if choice.message.tool_calls:
            tool_calls = []
            for tool_call in choice.message.tool_calls:
                tool_calls.append(
                    ToolCall(
                        name=tool_call.function.name,
                        call_id=tool_call.id,
                        arguments=json.loads(tool_call.function.arguments)
                        if tool_call.function.arguments
                        else {},
                    )
                )

        llm_response = LLMResponse(
            content=choice.message.content or "",
            tool_calls=tool_calls,
            finish_reason=choice.finish_reason,
            model=response.model,
            usage=LLMUsage(
                input_tokens=response.usage.prompt_tokens,
                output_tokens=response.usage.completion_tokens,
            )
            if response.usage
            else None,
        )

        # update message history
        if llm_response.tool_calls:
            self.message_history.append(
                ChatCompletionAssistantMessageParam(
                    role="assistant",
                    content=llm_response.content,
                    tool_calls=[
                        ChatCompletionMessageToolCallParam(
                            id=tool_call.call_id,
                            function=Function(
                                name=tool_call.name,
                                arguments=json.dumps(tool_call.arguments),
                            ),
                            type="function",
                        )
                        for tool_call in llm_response.tool_calls
                    ],
                )
            )
        elif llm_response.content:
            self.message_history.append(
                ChatCompletionAssistantMessageParam(
                    content=llm_response.content, role="assistant"
                )
            )

        if self.trajectory_recorder:
            self.trajectory_recorder.record_llm_interaction(
                messages=messages,
                response=llm_response,
                provider="doubao",
                model=model_parameters.model,
                tools=tools,
            )

        return llm_response

    @override
    def supports_tool_calling(self, model_parameters: ModelParameters) -> bool:
        return True

    def parse_messages(
        self, messages: list[LLMMessage]
    ) -> list[ChatCompletionMessageParam]:
        doubao_messages: list[ChatCompletionMessageParam] = []
        for msg in messages:
            if msg.tool_call:
                doubao_messages.append(
                    ChatCompletionFunctionMessageParam(
                        content=json.dumps(
                            {
                                "name": msg.tool_call.name,
                                "arguments": msg.tool_call.arguments,
                            }
                        ),
                        role="function",
                        name=msg.tool_call.name,
                    )
                )
            elif msg.tool_result:
                result: str = ""
                if msg.tool_result.result:
                    result = result + msg.tool_result.result + "\n"
                if msg.tool_result.error:
                    result += "Tool call failed with error:\n"
                    result += msg.tool_result.error
                result = result.strip()

                doubao_messages.append(
                    ChatCompletionToolMessageParam(
                        content=result,
                        role="tool",
                        tool_call_id=msg.tool_result.call_id,
                    )
                )
            elif msg.role == "system":
                if not msg.content:
                    raise ValueError("System message content is required")
                doubao_messages.append(
                    ChatCompletionSystemMessageParam(content=msg.content, role="system")
                )
            elif msg.role == "user":
                if not msg.content:
                    raise ValueError("User message content is required")
                doubao_messages.append(
                    ChatCompletionUserMessageParam(content=msg.content, role="user")
                )
            elif msg.role == "assistant":
                if not msg.content:
                    raise ValueError("Assistant message content is required")
                doubao_messages.append(
                    ChatCompletionAssistantMessageParam(
                        content=msg.content, role="assistant"
                    )
                )
            else:
                raise ValueError(f"Invalid message role: {msg.role}")
        return doubao_messages<|MERGE_RESOLUTION|>--- conflicted
+++ resolved
@@ -9,15 +9,6 @@
 import time
 from typing import override
 
-<<<<<<< HEAD
-from openai.types.chat import (
-    ChatCompletionFunctionMessageParam,
-    ChatCompletionMessageParam,
-    ChatCompletionToolParam,
-    ChatCompletionSystemMessageParam,
-    ChatCompletionAssistantMessageParam,
-    ChatCompletionMessageToolCallParam,
-=======
 import openai
 from openai.types.chat import (
     ChatCompletionAssistantMessageParam,
@@ -26,7 +17,6 @@
     ChatCompletionMessageToolCallParam,
     ChatCompletionSystemMessageParam,
     ChatCompletionToolParam,
->>>>>>> 4e0b7dd6
     ChatCompletionUserMessageParam,
 )
 from openai.types.chat.chat_completion_message_tool_call_param import Function

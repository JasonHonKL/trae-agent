--- conflicted
+++ resolved
@@ -117,12 +117,8 @@
                     step.state = AgentState.THINKING
 
                     # Display thinking state
-<<<<<<< HEAD
-                    self._update_cli_console(step)
-=======
-                    if self._cli_console:
-                        self._cli_console.update_status(step)
->>>>>>> ac490221
+                    self._update_cli_console(step)
+
 
                     llm_response = self._llm_client.chat(
                         messages, self._model_parameters, self._tools
@@ -130,42 +126,16 @@
                     step.llm_response = llm_response
 
                     # Display step with LLM response
-<<<<<<< HEAD
-                    self._update_cli_console(step)
-=======
-                    if self._cli_console:
-                        self._cli_console.update_status(step)
->>>>>>> ac490221
+                    self._update_cli_console(step)
+
 
                     # Update token usage
                     self._update_llm_usage(llm_response, execution)
 
                     if self.llm_indicates_task_completed(llm_response):
-<<<<<<< HEAD
                         if self._is_task_completed(llm_response):
                             self._llm_complete_response_task_handler(llm_response, step, execution)
-=======
-                        if self.is_task_completed(llm_response):
-                            step.state = AgentState.COMPLETED
-                            execution.final_result = llm_response.content
-                            execution.success = True
-
-                            # Record agent step
-                            if self._trajectory_recorder:
-                                self._trajectory_recorder.record_agent_step(
-                                    step_number=step.step_number,
-                                    state=step.state.value,
-                                    llm_messages=messages,
-                                    llm_response=step.llm_response,
-                                    tool_calls=step.tool_calls,
-                                    tool_results=step.tool_results,
-                                    reflection=step.reflection,
-                                    error=step.error,
-                                )
-                            if self._cli_console:
-                                self._cli_console.update_status(step)
-                            execution.steps.append(step)
->>>>>>> ac490221
+
                             break
                         else:
                             step.state = AgentState.THINKING
@@ -175,77 +145,12 @@
                     else:
                         # Check if the response contains a tool call
                         tool_calls = llm_response.tool_calls
-<<<<<<< HEAD
                         messages = await self._tool_call_handler(tool_calls, step)
 
                     # Record agent step
                     self._record_handler(step, messages)
                     self._update_cli_console(step)
 
-=======
-
-                        if tool_calls and len(tool_calls) > 0:
-                            # Execute tool call
-                            step.state = AgentState.CALLING_TOOL
-                            step.tool_calls = tool_calls
-
-                            # Display tool calling state with tool calls
-                            if self._cli_console:
-                                self._cli_console.update_status(step)
-
-                            if self._model_parameters.parallel_tool_calls:
-                                tool_results = await self._tool_caller.parallel_tool_call(
-                                    tool_calls
-                                )
-                            else:
-                                tool_results = await self._tool_caller.sequential_tool_call(
-                                    tool_calls
-                                )
-                            step.tool_results = tool_results
-
-                            # Display tool results
-                            if self._cli_console:
-                                self._cli_console.update_status(step)
-
-                            messages = []
-                            for tool_result in tool_results:
-                                # Add tool result to conversation
-                                message = LLMMessage(role="user", tool_result=tool_result)
-                                messages.append(message)
-
-                            reflection = self.reflect_on_result(tool_results)
-                            if reflection:
-                                step.state = AgentState.REFLECTING
-                                step.reflection = reflection
-
-                                # Display reflection
-                                if self._cli_console:
-                                    self._cli_console.update_status(step)
-
-                                messages.append(LLMMessage(role="assistant", content=reflection))
-                        else:
-                            messages = [
-                                LLMMessage(
-                                    role="user",
-                                    content="It seems that you have not completed the task.",
-                                )
-                            ]
-
-                    # Record agent step
-                    if self._trajectory_recorder:
-                        self._trajectory_recorder.record_agent_step(
-                            step_number=step.step_number,
-                            state=step.state.value,
-                            llm_messages=messages,
-                            llm_response=step.llm_response,
-                            tool_calls=step.tool_calls,
-                            tool_results=step.tool_results,
-                            reflection=step.reflection,
-                            error=step.error,
-                        )
-                    if self._cli_console:
-                        self._cli_console.update_status(step)
->>>>>>> ac490221
                     execution.steps.append(step)
                     step_number += 1
 
@@ -254,31 +159,12 @@
                     step.error = str(e)
 
                     # Display error
-<<<<<<< HEAD
                     self._update_cli_console(step)
                     # Record agent step
                     self._record_handler(step, messages)
                     self._update_cli_console(step)
 
-=======
-                    if self._cli_console:
-                        self._cli_console.update_status(step)
-
-                    # Record agent step
-                    if self._trajectory_recorder:
-                        self._trajectory_recorder.record_agent_step(
-                            step_number=step.step_number,
-                            state=step.state.value,
-                            llm_messages=messages,
-                            llm_response=step.llm_response,
-                            tool_calls=step.tool_calls,
-                            tool_results=step.tool_results,
-                            reflection=step.reflection,
-                            error=step.error,
-                        )
-                    if self._cli_console:
-                        self._cli_console.update_status(step)
->>>>>>> ac490221
+
                     execution.steps.append(step)
                     break
 
@@ -291,12 +177,7 @@
         execution.execution_time = time.time() - start_time
 
         # Display final summary
-<<<<<<< HEAD
         self._update_cli_console(step)
-=======
-        if self._cli_console:
-            self._cli_console.update_status(agent_execution=execution)
->>>>>>> ac490221
 
         return execution
 

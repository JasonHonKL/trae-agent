--- conflicted
+++ resolved
@@ -2,11 +2,8 @@
 use serde::{Deserialize, Serialize};
 
 pub mod base;
-<<<<<<< HEAD
 pub mod edit;
-=======
 pub mod bash;
->>>>>>> eb3f92ac
 pub use base::Tool;
 
 /// Tool call arguments type alias
